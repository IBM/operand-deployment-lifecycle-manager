apiVersion: operator.ibm.com/v1alpha1
kind: MetaOperatorConfig
metadata:
  name: common-service
spec:
  services:
  - name: ibm-metering-operator
    spec:
      metering: {}
      meteringUI: {}
  - name: ibm-licensing-operator
    spec:
<<<<<<< HEAD
      etcdCluster:
        size: 1
  - name: ibm-cert-manager-operator
    spec:
      enableWebhook: true
      imageRegistry: quay.io/opencloudio
      pullSecret:
        name: pull-secret-1
=======
      IBMLicensing: {}
  - name: ibm-mongodb-operator
    spec:
      mongodb: {}
>>>>>>> 1b5418ae
<|MERGE_RESOLUTION|>--- conflicted
+++ resolved
@@ -10,18 +10,10 @@
       meteringUI: {}
   - name: ibm-licensing-operator
     spec:
-<<<<<<< HEAD
-      etcdCluster:
-        size: 1
-  - name: ibm-cert-manager-operator
-    spec:
-      enableWebhook: true
-      imageRegistry: quay.io/opencloudio
-      pullSecret:
-        name: pull-secret-1
-=======
       IBMLicensing: {}
   - name: ibm-mongodb-operator
     spec:
       mongodb: {}
->>>>>>> 1b5418ae
+  - name: ibm-cert-manager-operator
+    spec:
+      certManager: {}