--- conflicted
+++ resolved
@@ -9,15 +9,10 @@
     description: The service used to meter workloads in a kubernetes cluster
   - name: ibm-licensing-operator
     state: present
-<<<<<<< HEAD
-  - name: jenkins
-    state: present
-  - name: ibm-cert-manager-operator
-    state: present
-    description: Operator for managing deployment of cert-manager service.
-=======
     description: The service used to management the license in a kubernetes cluster
   - name: ibm-mongodb-operator
     state: present
     description: The service used to create mongodb in a kubernetes cluster
->>>>>>> 1b5418ae
+  - name: ibm-cert-manager-operator
+    state: present
+    description: Operator for managing deployment of cert-manager service.