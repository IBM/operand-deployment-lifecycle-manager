--- conflicted
+++ resolved
@@ -124,20 +124,11 @@
     scope: private
     sourceName: opencloud-operators
     sourceNamespace: openshift-marketplace
-<<<<<<< HEAD
   - channel: stable-v1
-=======
-  - channel: alpha
->>>>>>> 9d5817c8
     description: Operator that installs and manages Elastic Stack logging service instances. 
     name: ibm-elastic-stack-operator
     namespace: ibm-common-services
     packageName: ibm-elastic-stack-operator-app
     scope: private
     sourceName: opencloud-operators
-<<<<<<< HEAD
-    sourceNamespace: openshift-marketplace
-=======
-    sourceNamespace: openshift-marketplace
-    
->>>>>>> 9d5817c8
+    sourceNamespace: openshift-marketplace