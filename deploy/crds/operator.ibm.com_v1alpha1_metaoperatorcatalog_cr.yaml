--- conflicted
+++ resolved
@@ -32,7 +32,6 @@
     sourceName: opencloud-operators
     sourceNamespace: openshift-marketplace
     description: Operator for managing deployment of cert-manager service.
-<<<<<<< HEAD
   - name: ibm-iam-operator
     namespace: ibm-iam-operator
     channel: alpha
@@ -40,12 +39,10 @@
     sourceName: opencloud-operators
     sourceNamespace: openshift-marketplace
     description: Operator for managing deployment of iam service.
-=======
   - name: ibm-healthcheck-operator
     namespace: ibm-healthcheck-operator
     channel: alpha
     packageName: ibm-healthcheck-operator-app
     sourceName: opencloud-operators
     sourceNamespace: openshift-marketplace
-    description: Operator for managing deployment of health check service.
->>>>>>> b2b79830
+    description: Operator for managing deployment of health check service.