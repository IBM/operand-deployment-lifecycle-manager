apiVersion: operator.ibm.com/v1alpha1
kind: MetaOperatorCatalog
metadata:
  name: common-service
spec:
  operators:
  - name: ibm-metering-operator
    namespace: ibm-metering-operator
    channel: alpha
    packageName: ibm-metering-operator-app
    sourceName: opencloud-operators
    sourceNamespace: openshift-marketplace
    description: The service used to meter workloads in a kubernetes cluster
  - name: ibm-licensing-operator
    namespace: ibm-licensing-operator
    channel: alpha
    packageName: ibm-licensing-operator-app
    sourceName: opencloud-operators
    sourceNamespace: openshift-marketplace
    description: The service used to management the license in a kubernetes cluster
  - name: ibm-mongodb-operator
    namespace: ibm-mongodb-operator
    channel: alpha
    packageName: ibm-mongodb-operator-app
    sourceName: opencloud-operators
    sourceNamespace: openshift-marketplace
<<<<<<< HEAD
    targetNamespaces:
      - etcd-operator
  - name: ibm-cert-manager-operator
    namespace: ibm-cs-certmanager
    channel: alpha
    packageName: ibm-cert-manager-operator
    sourceName: opencloud-operators
    sourceNamespace: openshift-marketplace
    description: Operator for managing deployment of cert-manager service.
=======
    description: The service used to create mongodb in a kubernetes cluster
>>>>>>> 1b5418ae
<|MERGE_RESOLUTION|>--- conflicted
+++ resolved
@@ -24,16 +24,11 @@
     packageName: ibm-mongodb-operator-app
     sourceName: opencloud-operators
     sourceNamespace: openshift-marketplace
-<<<<<<< HEAD
-    targetNamespaces:
-      - etcd-operator
+    description: The service used to create mongodb in a kubernetes cluster
   - name: ibm-cert-manager-operator
-    namespace: ibm-cs-certmanager
+    namespace: ibm-cert-manager-operator
     channel: alpha
     packageName: ibm-cert-manager-operator
     sourceName: opencloud-operators
     sourceNamespace: openshift-marketplace
-    description: Operator for managing deployment of cert-manager service.
-=======
-    description: The service used to create mongodb in a kubernetes cluster
->>>>>>> 1b5418ae
+    description: Operator for managing deployment of cert-manager service.