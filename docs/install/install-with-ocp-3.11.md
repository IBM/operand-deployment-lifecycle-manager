--- conflicted
+++ resolved
@@ -49,14 +49,10 @@
   displayName: IBMCS Operators
   publisher: IBM
   sourceType: grpc
-<<<<<<< HEAD
   image: docker.io/ibmcom/ibm-common-service-catalog:3.6
-=======
-  image: docker.io/ibmcom/ibm-common-service-catalog:latest
   updateStrategy:
     registryPoll:
       interval: 45m
->>>>>>> 8124a9c0
 ```
 
 ## 3. Create Operator NS, Group, Subscription
