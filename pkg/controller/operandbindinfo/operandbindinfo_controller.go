//
// Copyright 2020 IBM Corporation
//
// Licensed under the Apache License, Version 2.0 (the "License");
// you may not use this file except in compliance with the License.
// You may obtain a copy of the License at
//
// http://www.apache.org/licenses/LICENSE-2.0
//
// Unless required by applicable law or agreed to in writing, software
// distributed under the License is distributed on an "AS IS" BASIS,
// WITHOUT WARRANTIES OR CONDITIONS OF ANY KIND, either express or implied.
// See the License for the specific language governing permissions and
// limitations under the License.
//

package operandbindinfo

import (
	"context"
	"reflect"
	"time"

	corev1 "k8s.io/api/core/v1"
	k8serr "k8s.io/apimachinery/pkg/api/errors"
	metav1 "k8s.io/apimachinery/pkg/apis/meta/v1"
	"k8s.io/apimachinery/pkg/runtime"
	"k8s.io/apimachinery/pkg/types"
	"k8s.io/client-go/tools/record"
	"k8s.io/klog"
	"sigs.k8s.io/controller-runtime/pkg/client"
	"sigs.k8s.io/controller-runtime/pkg/controller"
	"sigs.k8s.io/controller-runtime/pkg/controller/controllerutil"
	"sigs.k8s.io/controller-runtime/pkg/handler"
	"sigs.k8s.io/controller-runtime/pkg/manager"
	"sigs.k8s.io/controller-runtime/pkg/reconcile"
	"sigs.k8s.io/controller-runtime/pkg/source"

	operatorv1alpha1 "github.com/IBM/operand-deployment-lifecycle-manager/pkg/apis/operator/v1alpha1"
	util "github.com/IBM/operand-deployment-lifecycle-manager/pkg/util"
)

/**
* USER ACTION REQUIRED: This is a scaffold file intended for the user to modify with their own Controller
* business logic.  Delete these comments after modifying this file.*
 */

// Add creates a new OperandBindInfo Controller and adds it to the Manager. The Manager will set fields on the Controller
// and Start it when the Manager is Started.
func Add(mgr manager.Manager) error {
	return add(mgr, newReconciler(mgr))
}

// newReconciler returns a new reconcile.Reconciler
func newReconciler(mgr manager.Manager) reconcile.Reconciler {
	return &ReconcileOperandBindInfo{
		client:   mgr.GetClient(),
		recorder: mgr.GetEventRecorderFor("OperandBindInfo"),
		scheme:   mgr.GetScheme()}
}

// add adds a new Controller to mgr with r as the reconcile.Reconciler
func add(mgr manager.Manager, r reconcile.Reconciler) error {
	// Create a new controller
	c, err := controller.New("operandbindinfo-controller", mgr, controller.Options{Reconciler: r})
	if err != nil {
		return err
	}

	// Watch for changes to primary resource OperandBindInfo
	err = c.Watch(&source.Kind{Type: &operatorv1alpha1.OperandBindInfo{}}, &handler.EnqueueRequestForObject{})
	if err != nil {
		return err
	}

	// Watch for changes to secondary resource Secret and requeue the owner OperandBindInfo
	err = c.Watch(&source.Kind{Type: &corev1.Secret{}}, &handler.EnqueueRequestForOwner{
		OwnerType: &operatorv1alpha1.OperandBindInfo{},
	})
	if err != nil {
		return err
	}

	// Watch for changes to secondary resource ConfigMap and requeue the owner OperandBindInfo
	err = c.Watch(&source.Kind{Type: &corev1.ConfigMap{}}, &handler.EnqueueRequestForOwner{
		OwnerType: &operatorv1alpha1.OperandBindInfo{},
	})
	if err != nil {
		return err
	}
	return nil
}

// blank assignment to verify that ReconcileOperandBindInfo implements reconcile.Reconciler
var _ reconcile.Reconciler = &ReconcileOperandBindInfo{}

// ReconcileOperandBindInfo reconciles a OperandBindInfo object
type ReconcileOperandBindInfo struct {
	// This client, initialized using mgr.Client() above, is a split client
	// that reads objects from the cache and writes to the apiserver
	client   client.Client
	recorder record.EventRecorder
	scheme   *runtime.Scheme
}

// Reconcile reads that state of the cluster for a OperandBindInfo object and makes changes based on the state read
// and what is in the OperandBindInfo.Spec
// Note:
// The Controller will requeue the Request to be processed again if the returned error is non-nil or
// Result.Requeue is true, otherwise upon completion it will remove the work from the queue.
func (r *ReconcileOperandBindInfo) Reconcile(request reconcile.Request) (reconcile.Result, error) {

	// Fetch the OperandBindInfo instance
	bindInfoInstance := &operatorv1alpha1.OperandBindInfo{}
	if err := r.client.Get(context.TODO(), request.NamespacedName, bindInfoInstance); err != nil {
		// Error reading the object - requeue the request.
		return reconcile.Result{}, client.IgnoreNotFound(err)
	}

	klog.V(1).Infof("Reconciling OperandBindInfo %s in the namespace %s", bindInfoInstance.Name, bindInfoInstance.Namespace)

	// Set default for OperandBindInfo instance
	bindInfoInstance.SetDefaultsRequestSpec()
	// Add labels for the reqistry
	bindInfoInstance.AddLabels()
	if err := r.client.Update(context.TODO(), bindInfoInstance); err != nil {
		return reconcile.Result{}, err
	}

	// Initialize OperandBindInfo status
	bindInfoInstance.InitBindInfoStatus()
	klog.V(3).Info("Initializing OperandBindInfo instance status: ", request)
	if err := r.client.Status().Update(context.TODO(), bindInfoInstance); err != nil {
		return reconcile.Result{}, err
	}

	// Fetch the OperandRegistry instance
	registryInstance := &operatorv1alpha1.OperandRegistry{}
	if err := r.client.Get(context.TODO(), types.NamespacedName{Name: bindInfoInstance.Spec.Registry, Namespace: bindInfoInstance.Spec.RegistryNamespace}, registryInstance); err != nil {
		if k8serr.IsNotFound(err) {
			klog.Errorf("NotFound OperandRegistry %s from the namespace %s", bindInfoInstance.Spec.Registry, bindInfoInstance.Spec.RegistryNamespace)
			r.recorder.Eventf(bindInfoInstance, corev1.EventTypeWarning, "NotFound", "NotFound OperandRegistry %s from the namespace %s", bindInfoInstance.Spec.Registry, bindInfoInstance.Spec.RegistryNamespace)
		}
		return reconcile.Result{}, client.IgnoreNotFound(err)
	}

	merr := &util.MultiErr{}
	// Get the OperandRequest namespace
	requestNamespaces := registryInstance.Status.OperatorsStatus[bindInfoInstance.Spec.Operand].ReconcileRequests
	if len(requestNamespaces) < 2 {
		// There is no operand depend on the current bind info, nothing to do.
		return reconcile.Result{}, nil
	}
	// Get the operand namespace
	operandNamespace := registryInstance.GetOperator(bindInfoInstance.Spec.Operand).Namespace
	if operandNamespace == "" {
		klog.Errorf("Not found operator %s in the OperandRegistry %s", bindInfoInstance.Spec.Operand, registryInstance.Name)
		r.recorder.Eventf(bindInfoInstance, corev1.EventTypeWarning, "NotFound", "NotFound operator %s in the OperandRegistry %s", bindInfoInstance.Spec.Operand, registryInstance.Name)
		return reconcile.Result{}, nil
	}

	// If Secret or Comfig not found, reconcile will requeue after 1 min
	var requeue bool

	// Get OperandRequest instance and Copy Secret and/or ConfigMap
	for _, bindRequest := range requestNamespaces {
		if operandNamespace == bindRequest.Namespace {
			// Skip the namespace of OperandBindInfo
			klog.V(3).Infof("Skip to copy secret and/or configmap to themselves namespace %s", bindRequest.Namespace)
			continue
		}
		// Get the OperandRequest of operandBindInfo
		requestInstance := &operatorv1alpha1.OperandRequest{}
		if err := r.client.Get(context.TODO(), types.NamespacedName{Name: bindRequest.Name, Namespace: bindRequest.Namespace}, requestInstance); err != nil {
			if k8serr.IsNotFound(err) {
				klog.Errorf("Not found OperandRequest %s in the namespace %s : %s", bindRequest.Name, bindRequest.Namespace, err)
				r.recorder.Eventf(bindInfoInstance, corev1.EventTypeWarning, "NotFound", "NotFound OperandRequest %s in the namespace %s", bindRequest.Name, bindRequest.Namespace)
			}
			return reconcile.Result{}, client.IgnoreNotFound(err)
		}
		// Get binding information from OperandRequest
		secretReq, cmReq := getBindingInfofromRequest(bindInfoInstance, requestInstance)
		// Copy Secret and/or ConfigMap to the OperandRequest namespace
		klog.V(3).Infof("Start to copy secret and/or configmap to namespace %s", bindRequest.Namespace)
<<<<<<< HEAD
		// Only copy the public bindInfo
		bindingPub := bindInfoInstance.Spec.Bindings["public"]
		// Copy Secret
		if err := r.copySecret(bindingPub.Secret, secretReq, operandNamespace, bindRequest.Namespace, bindInfoInstance, requestInstance); err != nil {
			merr.Add(err)
			continue
		}
		// Copy ConfigMap
		if err := r.copyConfigmap(bindingPub.Configmap, cmReq, operandNamespace, bindRequest.Namespace, bindInfoInstance, requestInstance); err != nil {
			merr.Add(err)
			continue
=======
		for _, binding := range bindInfoInstance.Spec.Bindings {
			// Only copy the public bindInfo
			if binding.Scope == operatorv1alpha1.ScopePublic {
				// Copy Secret
				requeueSec, err := r.copySecret(binding.Secret, secretReq, operandNamespace, bindRequest.Namespace, bindInfoInstance, requestInstance)
				if err != nil {
					merr.Add(err)
					continue
				}
				requeue = requeue || requeueSec
				// Copy ConfigMap
				requeueCm, err := r.copyConfigmap(binding.Configmap, cmReq, operandNamespace, bindRequest.Namespace, bindInfoInstance, requestInstance)
				if err != nil {
					merr.Add(err)
					continue
				}
				requeue = requeue || requeueCm
			}
>>>>>>> dc9f7cb2
		}
	}
	if len(merr.Errors) != 0 {
		if err := r.updateBindInfoPhase(bindInfoInstance, operatorv1alpha1.BindInfoFailed, requestNamespaces); err != nil {
			return reconcile.Result{}, err
		}
		return reconcile.Result{}, merr
	}

	if requeue {
		if err := r.updateBindInfoPhase(bindInfoInstance, operatorv1alpha1.BindInfoWaiting, requestNamespaces); err != nil {
			return reconcile.Result{}, err
		}
		return reconcile.Result{RequeueAfter: 30 * time.Second}, nil
	}

	if err := r.updateBindInfoPhase(bindInfoInstance, operatorv1alpha1.BindInfoCompleted, requestNamespaces); err != nil {
		return reconcile.Result{}, err
	}
	return reconcile.Result{}, nil
}

// Copy secret `sourceName` from source namespace `sourceNs` to target namespace `targetNs`
func (r *ReconcileOperandBindInfo) copySecret(sourceName, targetName, sourceNs, targetNs string,
	bindInfoInstance *operatorv1alpha1.OperandBindInfo, requestInstance *operatorv1alpha1.OperandRequest) (bool, error) {
	if sourceName == "" || sourceNs == "" || targetNs == "" {
		return false, nil
	}

	if targetName == "" {
		targetName = bindInfoInstance.Name + "-" + sourceName
	}

	secret := &corev1.Secret{}
	if err := r.client.Get(context.TODO(), types.NamespacedName{Name: sourceName, Namespace: sourceNs}, secret); err != nil {
		if k8serr.IsNotFound(err) {
			klog.Errorf("Secret %s is not found from the namespace %s", sourceName, sourceNs)
			r.recorder.Eventf(bindInfoInstance, corev1.EventTypeWarning, "NotFound", "No Secret %s in the namespace %s", sourceName, sourceNs)
			return true, nil
		}
		klog.Errorf("Failed to get Secret %s from the namespace %s : %s", sourceName, sourceNs, err)
		return false, err
	}
	// Create the Secret to the OperandRequest namespace
	secretCopy := &corev1.Secret{
		ObjectMeta: metav1.ObjectMeta{
			Name:      targetName,
			Namespace: targetNs,
			Labels:    secret.Labels,
		},
		Type:       secret.Type,
		Data:       secret.Data,
		StringData: secret.StringData,
	}
	// Set the OperandRequest as the controller of the Secret
	if err := controllerutil.SetControllerReference(requestInstance, secretCopy, r.scheme); err != nil {
		klog.Errorf("Failed to set OperandRequest %s as thr Owner of Secret %s : %s", requestInstance.Name, targetName, err)
		return false, err
	}
	// Create the Secret in the OperandRequest namespace
	if err := r.client.Create(context.TODO(), secretCopy); err != nil {
		if k8serr.IsAlreadyExists(err) {
			// If already exist, update the Secret
			existingSecret := &corev1.Secret{}
			if err := r.client.Get(context.TODO(), types.NamespacedName{
				Name:      targetName,
				Namespace: targetNs,
			}, existingSecret); err != nil {
				klog.Errorf("Failed to get the existing Secret %s in the namespace %s : %s", sourceName, targetNs, err)
				return false, err
			}
			if reflect.DeepEqual(existingSecret.Data, secretCopy.Data) && reflect.DeepEqual(existingSecret.StringData, secretCopy.StringData) {
				klog.V(3).Infof("There is no change in Secret %s in the namespace %s. Skip the update", targetName, targetNs)
				return false, nil
			}
			existingSecret.Data, existingSecret.StringData = secretCopy.Data, secretCopy.StringData
			if err := r.client.Update(context.TODO(), existingSecret); err != nil {
				klog.Errorf("Failed to update Secret %s in the namespace %s : %s", targetName, targetNs, err)
				return false, err
			}
			return false, nil
		}
		klog.Errorf("Failed to create Secret %s in the namespace %s : %s", targetName, targetNs, err)
		return false, err
	}
	// Set the OperandBindInfo as the controller of the operand Secret
	if err := controllerutil.SetOwnerReference(bindInfoInstance, secret, r.scheme); err != nil {
		klog.Errorf("Failed to set OperandRequest %s as thr Owner of Secret %s : %s", secret.Name, sourceName, err)
		return false, err
	}
	// Update the operand Secret
	if err := r.client.Update(context.TODO(), secret); err != nil {
		klog.Errorf("Failed to update Secret %s in the namespace %s : %s", secret.Name, secret.Namespace, err)
		return false, err
	}
	klog.V(2).Infof("Copy secret %s from namespace %s to secret %s in the namespace %s", sourceName, sourceNs, targetName, targetNs)

	return false, nil
}

// Copy configmap `sourceName` from namespace `sourceNs` to namespace `targetNs`
// and rename it to `targetName`
func (r *ReconcileOperandBindInfo) copyConfigmap(sourceName, targetName, sourceNs, targetNs string,
	bindInfoInstance *operatorv1alpha1.OperandBindInfo, requestInstance *operatorv1alpha1.OperandRequest) (bool, error) {
	if sourceName == "" || sourceNs == "" || targetNs == "" {
		return false, nil
	}

	if targetName == "" {
		targetName = bindInfoInstance.Name + "-" + sourceName
	}

	cm := &corev1.ConfigMap{}
	if err := r.client.Get(context.TODO(), types.NamespacedName{Name: sourceName, Namespace: sourceNs}, cm); err != nil {
		if k8serr.IsNotFound(err) {
			klog.Errorf("Configmap %s is not found from the namespace %s", sourceName, sourceNs)
			r.recorder.Eventf(bindInfoInstance, corev1.EventTypeWarning, "NotFound", "No Configmap %s in the namespace %s", sourceName, sourceNs)
			return true, nil
		}
		klog.Errorf("Failed tp get Configmap %s from the namespace %s : %s", sourceName, sourceNs, err)
		return false, err
	}
	// Create the ConfigMap to the OperandRequest namespace
	cmCopy := &corev1.ConfigMap{
		ObjectMeta: metav1.ObjectMeta{
			Name:      targetName,
			Namespace: targetNs,
			Labels:    cm.Labels,
		},
		Data:       cm.Data,
		BinaryData: cm.BinaryData,
	}
	// Set the OperandRequest as the controller of the configmap
	if err := controllerutil.SetControllerReference(requestInstance, cmCopy, r.scheme); err != nil {
		klog.Errorf("Failed to set OperandRequest %s as thr Owner of ComfigMap %s : %s", requestInstance.Name, sourceName, err)
		return false, err
	}
	// Create the ConfigMap in the OperandRequest namespace
	if err := r.client.Create(context.TODO(), cmCopy); err != nil {
		if k8serr.IsAlreadyExists(err) {
			// If already exist, update the ConfigMap
			existingCm := &corev1.ConfigMap{}
			if err := r.client.Get(context.TODO(), types.NamespacedName{
				Name:      targetName,
				Namespace: targetNs,
			}, existingCm); err != nil {
				klog.Errorf("Failed to get the existing ComfigMap %s in the namespace %s : %s", sourceName, targetNs, err)
				return false, err
			}
			if reflect.DeepEqual(existingCm.Data, cmCopy.Data) && reflect.DeepEqual(existingCm.BinaryData, cmCopy.BinaryData) {
				klog.V(3).Infof("There is no change in ComfigMap %s in the namespace %s. Skip the update", targetName, targetNs)
				return false, nil
			}
			existingCm.Data, existingCm.BinaryData = cmCopy.Data, cmCopy.BinaryData
			if err := r.client.Update(context.TODO(), existingCm); err != nil {
				klog.Errorf("Failed to update ComfigMap %s in the namespace %s : %s", sourceName, targetNs, err)
				return false, err
			}
			return false, nil
		}
		klog.Errorf("Failed to create ComfigMap %s in the namespace %s : %s", sourceName, targetNs, err)
		return false, err

	}
	// Set the OperandBindInfo as the controller of the operand Configmap
	if err := controllerutil.SetOwnerReference(bindInfoInstance, cm, r.scheme); err != nil {
		klog.Errorf("Failed to set OperandRequest %s as thr Owner of Configmap %s : %s", bindInfoInstance.Name, sourceName, err)
		return false, err
	}
	// Update the operand Configmap
	if err := r.client.Update(context.TODO(), cm); err != nil {
		klog.Errorf("Failed to update Configmap %s in the namespace %s : %s", cm.Name, cm.Namespace, err)
		return false, err
	}
	klog.V(2).Infof("Copy configmap %s from namespace %s to namespace %s", sourceName, sourceNs, targetNs)

	return false, nil
}

// Get the OperandBindInfo instance with the name and namespace
func (r *ReconcileOperandBindInfo) getBindInfoInstance(name, namespace string) (*operatorv1alpha1.OperandBindInfo, error) {
	klog.V(3).Info("Get the OperandBindInfo instance from the name: ", name, " namespace: ", namespace)
	// Fetch the OperandBindInfo instance
	bindInfo := &operatorv1alpha1.OperandBindInfo{}
	if err := r.client.Get(context.TODO(), types.NamespacedName{Name: name, Namespace: namespace}, bindInfo); err != nil {
		// Error reading the object - requeue the request.
		return nil, err
	}
	return bindInfo, nil
}

func getBindingInfofromRequest(bindInfoInstance *operatorv1alpha1.OperandBindInfo, requestInstance *operatorv1alpha1.OperandRequest) (string, string) {
	for _, req := range requestInstance.Spec.Requests {
		if req.Registry != bindInfoInstance.Spec.Registry {
			continue
		}
		for _, operand := range req.Operands {
			if operand.Name != bindInfoInstance.Spec.Operand {
				continue
			}
			if len(operand.Bindings) == 0 {
				continue
			}
			return operand.Bindings["public"].Secret, operand.Bindings["public"].Configmap
		}
	}
	return "", ""
}<|MERGE_RESOLUTION|>--- conflicted
+++ resolved
@@ -182,39 +182,22 @@
 		secretReq, cmReq := getBindingInfofromRequest(bindInfoInstance, requestInstance)
 		// Copy Secret and/or ConfigMap to the OperandRequest namespace
 		klog.V(3).Infof("Start to copy secret and/or configmap to namespace %s", bindRequest.Namespace)
-<<<<<<< HEAD
 		// Only copy the public bindInfo
 		bindingPub := bindInfoInstance.Spec.Bindings["public"]
 		// Copy Secret
-		if err := r.copySecret(bindingPub.Secret, secretReq, operandNamespace, bindRequest.Namespace, bindInfoInstance, requestInstance); err != nil {
+		requeueSec, err := r.copySecret(bindingPub.Secret, secretReq, operandNamespace, bindRequest.Namespace, bindInfoInstance, requestInstance)
+		if err != nil {
 			merr.Add(err)
 			continue
 		}
+		requeue = requeue || requeueSec
 		// Copy ConfigMap
-		if err := r.copyConfigmap(bindingPub.Configmap, cmReq, operandNamespace, bindRequest.Namespace, bindInfoInstance, requestInstance); err != nil {
+		requeueCm, err := r.copyConfigmap(bindingPub.Configmap, cmReq, operandNamespace, bindRequest.Namespace, bindInfoInstance, requestInstance)
+		if err != nil {
 			merr.Add(err)
 			continue
-=======
-		for _, binding := range bindInfoInstance.Spec.Bindings {
-			// Only copy the public bindInfo
-			if binding.Scope == operatorv1alpha1.ScopePublic {
-				// Copy Secret
-				requeueSec, err := r.copySecret(binding.Secret, secretReq, operandNamespace, bindRequest.Namespace, bindInfoInstance, requestInstance)
-				if err != nil {
-					merr.Add(err)
-					continue
-				}
-				requeue = requeue || requeueSec
-				// Copy ConfigMap
-				requeueCm, err := r.copyConfigmap(binding.Configmap, cmReq, operandNamespace, bindRequest.Namespace, bindInfoInstance, requestInstance)
-				if err != nil {
-					merr.Add(err)
-					continue
-				}
-				requeue = requeue || requeueCm
-			}
->>>>>>> dc9f7cb2
-		}
+		}
+		requeue = requeue || requeueCm
 	}
 	if len(merr.Errors) != 0 {
 		if err := r.updateBindInfoPhase(bindInfoInstance, operatorv1alpha1.BindInfoFailed, requestNamespaces); err != nil {
