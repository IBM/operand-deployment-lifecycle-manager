--- conflicted
+++ resolved
@@ -162,7 +162,6 @@
 func (r *ReconcileOperandRequest) deleteSubscription(cr *operatorv1alpha1.OperandRequest, sub *olmv1alpha1.Subscription, moc *operatorv1alpha1.OperandRegistry, serviceConfigs map[string]operatorv1alpha1.ConfigService, csc *operatorv1alpha1.OperandConfig) error {
 	logger := log.WithValues("Subscription.Namespace", sub.Namespace, "Subscription.Name", sub.Name)
 	installedCsv := sub.Status.InstalledCSV
-<<<<<<< HEAD
 	logger.Info("Deleting a Custom Resource")
 	csv, err := r.getClusterServiceVersion(sub.Name)
 	// If can't get CSV, requeue the request
@@ -182,10 +181,8 @@
 		}
 	}
 	
-	logger.Info("Deleting a Subscription")
-=======
+
 	logger.Info("Deleting the Subscription")
->>>>>>> 99c25bb0
 	if err := r.olmClient.OperatorsV1alpha1().Subscriptions(sub.Namespace).Delete(sub.Name, &metav1.DeleteOptions{}); err != nil {
 		if updateErr := r.updateConditionStatus(cr, sub.Name, DeleteFailed); updateErr != nil {
 			return updateErr
