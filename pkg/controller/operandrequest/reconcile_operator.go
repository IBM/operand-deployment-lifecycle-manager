//
// Copyright 2020 IBM Corporation
//
// Licensed under the Apache License, Version 2.0 (the "License");
// you may not use this file except in compliance with the License.
// You may obtain a copy of the License at
//
// http://www.apache.org/licenses/LICENSE-2.0
//
// Unless required by applicable law or agreed to in writing, software
// distributed under the License is distributed on an "AS IS" BASIS,
// WITHOUT WARRANTIES OR CONDITIONS OF ANY KIND, either express or implied.
// See the License for the specific language governing permissions and
// limitations under the License.
//

package operandrequest

import (
	"context"

	olmv1 "github.com/operator-framework/operator-lifecycle-manager/pkg/api/apis/operators/v1"
	olmv1alpha1 "github.com/operator-framework/operator-lifecycle-manager/pkg/api/apis/operators/v1alpha1"
	corev1 "k8s.io/api/core/v1"
	"k8s.io/apimachinery/pkg/api/errors"
	metav1 "k8s.io/apimachinery/pkg/apis/meta/v1"
	"k8s.io/apimachinery/pkg/runtime/schema"

	operatorv1alpha1 "github.com/IBM/operand-deployment-lifecycle-manager/pkg/apis/operator/v1alpha1"
)

func (r *ReconcileOperandRequest) reconcileOperator(opts map[string]operatorv1alpha1.Operator, setInstance *operatorv1alpha1.OperandRequest, moc *operatorv1alpha1.OperandRegistry) error {
	reqLogger := log.WithValues()
	reqLogger.Info("Reconciling Operator")
	for _, o := range opts {
		// Check subscription if exist
		found, err := r.olmClient.OperatorsV1alpha1().Subscriptions(o.Namespace).Get(o.Name, metav1.GetOptions{})
		if err != nil {
			if errors.IsNotFound(err) {
				// Subscription does not exist and state is present, create a new one
				if o.State == Present {
					if err = r.createSubscription(setInstance, o); err != nil {
						return err
					}
				}
				continue
			}
			return err
		}

		// Subscription existing and managed by Request controller
		if _, ok := found.Labels["operator.ibm.com/mos-control"]; ok {
			// Check subscription if present
			if o.State == Present {
				// Subscription is present and channel changed, update it.
				if found.Spec.Channel != o.Channel || found.Spec.CatalogSource != o.SourceName || found.Spec.CatalogSourceNamespace != o.SourceNamespace {
					found.Spec.Channel = o.Channel
					found.Spec.CatalogSource = o.SourceName
					found.Spec.CatalogSourceNamespace = o.SourceNamespace
					if err = r.updateSubscription(setInstance, found); err != nil {
						return err
					}
				}
				// Subscription is absent, delete it.
			} else if err := r.deleteSubscription(setInstance, found, moc); err != nil {
				return err
			}
		} else {
<<<<<<< HEAD
			// Subscription existing and not managed by Set controller
			reqLogger.WithValues("Subscription.Namespace", found.Namespace, "Subscription.Name", found.Name).Info("Subscription has created by other user, ignore update/delete it.")
=======
			// Subscription existing and not managed by Request controller
			reqLogger.WithValues("Subscription.Namespace", found.Namespace, "Subscription.Name", found.Name).Info("Subscription has created by other user, ignore create it.")
>>>>>>> 7f197cd4
		}

		if err := r.updateMemberStatus(setInstance); err != nil {
			return err
		}
	}
	return nil
}

func (r *ReconcileOperandRequest) fetchOperators(moc *operatorv1alpha1.OperandRegistry, cr *operatorv1alpha1.OperandRequest) (map[string]operatorv1alpha1.Operator, error) {

	setMap, err := r.fetchRequests(cr)
	if err != nil {
		return nil, err
	}

	optMap := make(map[string]operatorv1alpha1.Operator)
	for _, v := range moc.Spec.Operators {
		if _, ok := setMap[v.Name]; ok {
			if setMap[v.Name].Channel != "" && setMap[v.Name].Channel != v.Channel {
				v.Channel = setMap[v.Name].Channel
			}
			v.State = setMap[v.Name].State
		} else {
			v.State = Absent
		}
		optMap[v.Name] = v
	}
	return optMap, nil
}

func (r *ReconcileOperandRequest) createSubscription(cr *operatorv1alpha1.OperandRequest, opt operatorv1alpha1.Operator) error {
	logger := log.WithValues("Subscription.Namespace", opt.Namespace)
	co := generateClusterObjects(opt)

	// Create required namespace
	ns := co.namespace
	logger.Info("Creating the Namespace for Subscription: " + opt.Name)
	if err := r.client.Create(context.TODO(), ns); err != nil && !errors.IsAlreadyExists(err) {
		return err
	}

	// Create required operatorgroup
	existOG, err := r.olmClient.OperatorsV1().OperatorGroups(co.operatorGroup.Namespace).List(metav1.ListOptions{})

	if err != nil {
		return err
	}
	if existOG.Items == nil {
		og := co.operatorGroup
		logger.Info("Creating the OperatorGroup for Subscription: " + opt.Name)
		_, err := r.olmClient.OperatorsV1().OperatorGroups(og.Namespace).Create(og)
		if err != nil && !errors.IsAlreadyExists(err) {
			return err
		}
	}

	// Create subscription
	logger.Info("Creating the Subscription: " + opt.Name)
	sub := co.subscription
	_, err = r.olmClient.OperatorsV1alpha1().Subscriptions(sub.Namespace).Create(sub)
	if err != nil && !errors.IsAlreadyExists(err) {
		if updateErr := r.updateConditionStatus(cr, sub.Name, InstallFailed); updateErr != nil {
			return updateErr
		}
		return err
	}

	if err = r.updateConditionStatus(cr, sub.Name, InstallSuccessed); err != nil {
		return err
	}
	return nil
}

func (r *ReconcileOperandRequest) updateSubscription(cr *operatorv1alpha1.OperandRequest, sub *olmv1alpha1.Subscription) error {
	logger := log.WithValues("Subscription.Namespace", sub.Namespace, "Subscription.Name", sub.Name)

	logger.Info("Updating Subscription")
	if _, err := r.olmClient.OperatorsV1alpha1().Subscriptions(sub.Namespace).Update(sub); err != nil {
		if updateErr := r.updateConditionStatus(cr, sub.Name, UpdateFailed); updateErr != nil {
			return updateErr
		}
		return err
	}

	if err := r.updateConditionStatus(cr, sub.Name, UpdateSuccessed); err != nil {
		return err
	}
	return nil
}

func (r *ReconcileOperandRequest) deleteSubscription(cr *operatorv1alpha1.OperandRequest, sub *olmv1alpha1.Subscription, moc *operatorv1alpha1.OperandRegistry) error {
	logger := log.WithValues("Subscription.Namespace", sub.Namespace, "Subscription.Name", sub.Name)
	installedCsv := sub.Status.InstalledCSV
	logger.Info("Deleting the Subscription")
	if err := r.olmClient.OperatorsV1alpha1().Subscriptions(sub.Namespace).Delete(sub.Name, &metav1.DeleteOptions{}); err != nil {
		if updateErr := r.updateConditionStatus(cr, sub.Name, DeleteFailed); updateErr != nil {
			return updateErr
		}
		return err
	}
	logger.Info("Deleting the ClusterServiceVersion")
	if err := r.olmClient.OperatorsV1alpha1().ClusterServiceVersions(sub.Namespace).Delete(installedCsv, &metav1.DeleteOptions{}); err != nil {
		if updateErr := r.updateConditionStatus(cr, sub.Name, DeleteFailed); updateErr != nil {
			return updateErr
		}
		return err
	}
	if err := r.updateConditionStatus(cr, sub.Name, DeleteSuccessed); err != nil {
		return err
	}
	if err := r.deleteOperatorStatus(moc, sub.Name); err != nil {
		return err
	}
	return nil
}

func generateClusterObjects(o operatorv1alpha1.Operator) *clusterObjects {
	co := &clusterObjects{}
	labels := map[string]string{
		"operator.ibm.com/mos-control": "true",
	}
	// Namespace Object
	co.namespace = &corev1.Namespace{
		TypeMeta: metav1.TypeMeta{
			Kind:       "Namespace",
			APIVersion: "v1",
		},
		ObjectMeta: metav1.ObjectMeta{
			Name:   o.Namespace,
			Labels: labels,
		},
	}

	// Operator Group Object
	og := generateOperatorGroup(o.Namespace, o.TargetNamespaces)
	co.operatorGroup = og

	// Subscription Object
	installPlanApproval := olmv1alpha1.ApprovalAutomatic
	if o.InstallPlanApproval == "Manual" {
		installPlanApproval = olmv1alpha1.ApprovalManual
	}
	sub := &olmv1alpha1.Subscription{
		ObjectMeta: metav1.ObjectMeta{
			Name:      o.Name,
			Namespace: o.Namespace,
			Labels:    labels,
		},
		Spec: &olmv1alpha1.SubscriptionSpec{
			Channel:                o.Channel,
			Package:                o.PackageName,
			CatalogSource:          o.SourceName,
			CatalogSourceNamespace: o.SourceNamespace,
			InstallPlanApproval:    installPlanApproval,
		},
	}
	sub.SetGroupVersionKind(schema.GroupVersionKind{Group: olmv1alpha1.SchemeGroupVersion.Group, Kind: "Subscription", Version: olmv1alpha1.SchemeGroupVersion.Version})
	co.subscription = sub
	return co
}

func generateOperatorGroup(namespace string, targetNamespaces []string) *olmv1.OperatorGroup {
	labels := map[string]string{
		"operator.ibm.com/mos-control": "true",
	}
	if targetNamespaces == nil {
		targetNamespaces = append(targetNamespaces, namespace)
	}
	// Operator Group Object
	og := &olmv1.OperatorGroup{
		ObjectMeta: metav1.ObjectMeta{
			Name:      "operand-deployment-lifecycle-manager-operatorgroup",
			Namespace: namespace,
			Labels:    labels,
		},
		Spec: olmv1.OperatorGroupSpec{
			TargetNamespaces: targetNamespaces,
		},
	}
	og.SetGroupVersionKind(schema.GroupVersionKind{Group: olmv1.SchemeGroupVersion.Group, Kind: "OperatorGroup", Version: olmv1.SchemeGroupVersion.Version})

	return og
}<|MERGE_RESOLUTION|>--- conflicted
+++ resolved
@@ -66,13 +66,8 @@
 				return err
 			}
 		} else {
-<<<<<<< HEAD
 			// Subscription existing and not managed by Set controller
 			reqLogger.WithValues("Subscription.Namespace", found.Namespace, "Subscription.Name", found.Name).Info("Subscription has created by other user, ignore update/delete it.")
-=======
-			// Subscription existing and not managed by Request controller
-			reqLogger.WithValues("Subscription.Namespace", found.Namespace, "Subscription.Name", found.Name).Info("Subscription has created by other user, ignore create it.")
->>>>>>> 7f197cd4
 		}
 
 		if err := r.updateMemberStatus(setInstance); err != nil {
