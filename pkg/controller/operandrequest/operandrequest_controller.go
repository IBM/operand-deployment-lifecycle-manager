//
// Copyright 2020 IBM Corporation
//
// Licensed under the Apache License, Version 2.0 (the "License");
// you may not use this file except in compliance with the License.
// You may obtain a copy of the License at
//
// http://www.apache.org/licenses/LICENSE-2.0
//
// Unless required by applicable law or agreed to in writing, software
// distributed under the License is distributed on an "AS IS" BASIS,
// WITHOUT WARRANTIES OR CONDITIONS OF ANY KIND, either express or implied.
// See the License for the specific language governing permissions and
// limitations under the License.
//

package operandrequest

import (
	"context"
	"fmt"
	"strings"
	"time"

	olmv1 "github.com/operator-framework/operator-lifecycle-manager/pkg/api/apis/operators/v1"
	olmv1alpha1 "github.com/operator-framework/operator-lifecycle-manager/pkg/api/apis/operators/v1alpha1"
	olmclient "github.com/operator-framework/operator-lifecycle-manager/pkg/api/client/clientset/versioned"
	corev1 "k8s.io/api/core/v1"
	"k8s.io/apimachinery/pkg/api/errors"
	metav1 "k8s.io/apimachinery/pkg/apis/meta/v1"
	"k8s.io/apimachinery/pkg/runtime"
	"k8s.io/apimachinery/pkg/util/wait"
	"k8s.io/client-go/tools/record"
	"sigs.k8s.io/controller-runtime/pkg/client"
	"sigs.k8s.io/controller-runtime/pkg/controller"
	"sigs.k8s.io/controller-runtime/pkg/handler"
	logf "sigs.k8s.io/controller-runtime/pkg/log"
	"sigs.k8s.io/controller-runtime/pkg/manager"
	"sigs.k8s.io/controller-runtime/pkg/reconcile"
	"sigs.k8s.io/controller-runtime/pkg/source"

	operatorv1alpha1 "github.com/IBM/operand-deployment-lifecycle-manager/pkg/apis/operator/v1alpha1"
)

var log = logf.Log.WithName("controller_operandrequest")

/**
* USER ACTION REQUIRED: This is a scaffold file intended for the user to modify with their own Controller
* business logic.  Delete these comments after modifying this file.*
 */

// Add creates a new OperandRequest Controller and adds it to the Manager. The Manager will set fields on the Controller
// and Start it when the Manager is Started.
func Add(mgr manager.Manager) error {
	return add(mgr, newReconciler(mgr))
}

// newReconciler returns a new reconcile.Reconciler
func newReconciler(mgr manager.Manager) reconcile.Reconciler {
	olmClientset, err := olmclient.NewForConfig(mgr.GetConfig())
	if err != nil {
		log.Error(err, "Initialize the OLM client failed.")
		return nil
	}
	return &ReconcileOperandRequest{
		client:    mgr.GetClient(),
		recorder:  mgr.GetEventRecorderFor("OperandRequest"),
		scheme:    mgr.GetScheme(),
		olmClient: olmClientset}
}

// add adds a new Controller to mgr with r as the reconcile.Reconciler
func add(mgr manager.Manager, r reconcile.Reconciler) error {
	// Create a new controller
	c, err := controller.New("OperandRequest-controller", mgr, controller.Options{Reconciler: r})
	if err != nil {
		return err
	}

	// Watch for changes to primary resource OperandRequest
	err = c.Watch(&source.Kind{Type: &operatorv1alpha1.OperandRequest{}}, &handler.EnqueueRequestForObject{})
	if err != nil {
		return err
	}

	// Watch for changes to primary resource OperandRegistry
	err = c.Watch(&source.Kind{Type: &operatorv1alpha1.OperandRegistry{}}, &handler.EnqueueRequestForObject{})
	if err != nil {
		return err
	}

	// Watch for changes to primary resource OperandConfig
	err = c.Watch(&source.Kind{Type: &operatorv1alpha1.OperandConfig{}}, &handler.EnqueueRequestForObject{})
	if err != nil {
		return err
	}

	// TODO(user): Modify this to be the types you create that are owned by the primary resource
	// Watch for changes to secondary resource Pods and requeue the owner OperandRequest
	err = c.Watch(&source.Kind{Type: &olmv1alpha1.Subscription{}}, &handler.EnqueueRequestForOwner{
		IsController: true,
		OwnerType:    &operatorv1alpha1.OperandRequest{},
	})
	if err != nil {
		return err
	}

	err = c.Watch(&source.Kind{Type: &olmv1.OperatorGroup{}}, &handler.EnqueueRequestForOwner{
		IsController: true,
		OwnerType:    &operatorv1alpha1.OperandRequest{},
	})
	if err != nil {
		return err
	}

	return nil
}

// blank assignment to verify that ReconcileOperandRequest implements reconcile.Reconciler
var _ reconcile.Reconciler = &ReconcileOperandRequest{}

// ReconcileOperandRequest reconciles a OperandRequest object
type ReconcileOperandRequest struct {
	// This client, initialized using mgr.Client() above, is a split client
	// that reads objects from the cache and writes to the apiserver
	client    client.Client
	recorder  record.EventRecorder
	scheme    *runtime.Scheme
	olmClient olmclient.Interface
}

type clusterObjects struct {
	namespace     *corev1.Namespace
	operatorGroup *olmv1.OperatorGroup
	subscription  *olmv1alpha1.Subscription
}

// Multiple error slice
type multiErr struct {
	errors []string
}

func (mer *multiErr) Error() string {
	return "Commn services installation errors : " + strings.Join(mer.errors, ":")
}

func (mer *multiErr) Add(err error) {
	if mer.errors == nil {
		mer.errors = []string{}
	}
	mer.errors = append(mer.errors, err.Error())
}

// Reconcile reads that state of the cluster for a OperandRequest object and makes changes based on the state read
// and what is in the OperandRequest.Spec
// Note:
// The Controller will requeue the Request to be processed again if the returned error is non-nil or
// Result.Requeue is true, otherwise upon completion it will remove the work from the queue.
func (r *ReconcileOperandRequest) Reconcile(request reconcile.Request) (reconcile.Result, error) {
	reqLogger := log.WithValues("Request.Namespace", request.Namespace, "Request.Name", request.Name)
	reqLogger.Info("Reconciling OperandRequest")

	// Fetch the OperandRegistry instance
	moc, err := r.listRegistry(request.Namespace)

	if moc == nil {
		return reconcile.Result{}, nil
	}

	if err != nil {
		return reconcile.Result{}, err
	}

	// Initialize OperandRegistry status
	if err := r.initOperatorStatus(moc); err != nil {
		return reconcile.Result{}, err
	}

	// Fetch the OperandConfig instance
	csc, err := r.listConfig(request.Namespace)

	if csc == nil {
		return reconcile.Result{}, nil
	}

	if err != nil {
		return reconcile.Result{}, err
	}

	// Initialize OperandConfig status
	if err := r.initServiceStatus(csc); err != nil {
		return reconcile.Result{}, err
	}

	// Fetch the OperandRequest instance
	operandRequestInstance := &operatorv1alpha1.OperandRequest{}
	if err := r.client.Get(context.TODO(), request.NamespacedName, operandRequestInstance); err != nil {
		// Error reading the object - requeue the request.
		return reconcile.Result{}, client.IgnoreNotFound(err)
	}

	// Add finalizer
	if operandRequestInstance.GetFinalizers() == nil {
		if err := r.addFinalizer(operandRequestInstance); err != nil {
			return reconcile.Result{}, err
		}
	}

	// Fetch all subscription definition
	opts, err := r.fetchOperators(moc, operandRequestInstance)
	if opts == nil {
		if err != nil {
			return reconcile.Result{}, err
		}
		return reconcile.Result{}, nil
	}

<<<<<<< HEAD
	// Fetch OperandConfig instance
	serviceConfigs, err := r.fetchConfigs(csc, setInstance)
=======
	if err = r.reconcileOperator(opts, operandRequestInstance, moc); err != nil {
		return reconcile.Result{}, err
	}

	// Fetch OperandConfig instance
	serviceConfigs, err := r.fetchConfigs(request, operandRequestInstance)
>>>>>>> 99c25bb0
	if serviceConfigs == nil {
		if err != nil {
			return reconcile.Result{}, err
		}
		return reconcile.Result{}, nil
	}

	if err = r.reconcileOperator(opts, setInstance, moc, serviceConfigs, csc); err != nil {
		return reconcile.Result{}, err
	}
	
	// Fetch Subscriptions and check the status of install plan
	err = r.waitForInstallPlan(moc)
	if err != nil {
		if err.Error() == "timed out waiting for the condition" {
			return reconcile.Result{Requeue: true}, nil
		}
		return reconcile.Result{}, err
	}

	// Reconcile the Operand
	merr := r.reconcileOperand(serviceConfigs, csc)

	if len(merr.errors) != 0 {
		return reconcile.Result{}, merr
	}

	if err := r.updateMemberStatus(operandRequestInstance); err != nil {
		return reconcile.Result{}, err
	}

	// Remove finalizer
	if !operandRequestInstance.ObjectMeta.DeletionTimestamp.IsZero() {
		// Update finalizer to allow delete CR
		operandRequestInstance.SetFinalizers(nil)
		err := r.client.Update(context.TODO(), operandRequestInstance)
		if err != nil {
			return reconcile.Result{}, err
		}
	}

	// Check if all csv deploy successed
	if operandRequestInstance.Status.Phase != operatorv1alpha1.ClusterPhaseRunning {
		reqLogger.Info("Waiting for all the operands deploy successed")
		return reconcile.Result{RequeueAfter: 5}, nil
	}

	return reconcile.Result{}, nil
}

func (r *ReconcileOperandRequest) waitForInstallPlan(moc *operatorv1alpha1.OperandRegistry) error {
	reqLogger := log.WithValues()
	reqLogger.Info("Waiting for subscriptions to be ready ...")
	ctx, cancel := context.WithTimeout(context.Background(), time.Minute*2)
	defer cancel()
	subs := make(map[string]string)
	err := wait.PollImmediateUntil(time.Second*20, func() (bool, error) {
		foundSub, err := r.olmClient.OperatorsV1alpha1().Subscriptions("").List(metav1.ListOptions{
			LabelSelector: "operator.ibm.com/mos-control",
		})
		if err != nil {
			if errors.IsNotFound(err) {
				return false, nil
			}
			return false, err
		}
		ready := true
		for _, sub := range foundSub.Items {
			if sub.Status.Install == nil {
				subs[sub.ObjectMeta.Name] = "Install Plan is not ready"
				ready = false
				continue
			}

			ip, err := r.olmClient.OperatorsV1alpha1().InstallPlans(sub.Namespace).Get(sub.Status.InstallPlanRef.Name, metav1.GetOptions{})

			if err != nil {
				err := r.updateOperatorStatus(moc, sub.ObjectMeta.Name, operatorv1alpha1.OperatorFailed)
				return false, err
			}

			if ip.Status.Phase != olmv1alpha1.InstallPlanPhaseComplete {
				subs[sub.ObjectMeta.Name] = "Cluster Service Version is not ready"
				ready = false
				continue
			}

			err = r.updateOperatorStatus(moc, sub.ObjectMeta.Name, operatorv1alpha1.OperatorRunning)
			if err != nil {
				return false, err
			}
			subs[sub.ObjectMeta.Name] = "Ready"
		}

		return ready, nil
	}, ctx.Done())
	for sub, state := range subs {
		reqLogger.Info("Subscription " + sub + " state: " + state)
	}
	if err != nil {
		return err
	}
	return nil
}

func (r *ReconcileOperandRequest) fetchRequests(currentCr *operatorv1alpha1.OperandRequest) (map[string]operatorv1alpha1.RequestService, error) {
	crs := &operatorv1alpha1.OperandRequestList{}
	if err := r.client.List(context.TODO(), crs); err != nil {
		if errors.IsNotFound(err) {
			return nil, nil
		}
		return nil, err
	}
	// If current CR is deleted, mark all the operators as absent state
	isCurrentCrToBeDeleted := currentCr.GetDeletionTimestamp() != nil
	requests := make(map[string]operatorv1alpha1.RequestService)
	for _, cr := range crs.Items {
		for _, s := range cr.Spec.Services {
			if isCurrentCrToBeDeleted && cr.GetUID() == currentCr.GetUID() {
				s.State = Absent
			}
			requests = addRequest(requests, s)
		}
	}
	return requests, nil
}

func addRequest(requests map[string]operatorv1alpha1.RequestService, request operatorv1alpha1.RequestService) map[string]operatorv1alpha1.RequestService {
	if _, ok := requests[request.Name]; ok {
		if request.State == Present {
			requests[request.Name] = request
		}
		return requests
	}
	requests[request.Name] = request
	return requests
}

func (r *ReconcileOperandRequest) addFinalizer(cr *operatorv1alpha1.OperandRequest) error {
	if len(cr.GetFinalizers()) < 1 && cr.GetDeletionTimestamp() == nil {
		cr.SetFinalizers([]string{"finalizer.request.ibm.com"})
		// Update CR
		err := r.client.Update(context.TODO(), cr)
		if err != nil {
			return err
		}
	}
	return nil
}

func (r *ReconcileOperandRequest) listConfig(namespace string) (*operatorv1alpha1.OperandConfig, error) {
	reqLogger := log.WithValues("Request.Namespace", namespace)

	// Fetch the OperandConfig instance
	cscList := &operatorv1alpha1.OperandConfigList{}
	if err := r.client.List(context.TODO(), cscList, &client.ListOptions{Namespace: namespace}); err != nil {
		return nil, err
	}

	if len(cscList.Items) == 0 {
		return nil, nil
	}

	if len(cscList.Items) > 1 {
		reqLogger.Error(fmt.Errorf("multiple OperandConfig in one namespace"),
			"There are multiple OperandConfig custom resource in "+
				namespace+
				". Choose the first one "+
				cscList.Items[0].Name+
				". You need to leave one and delete the others")
	}
	reqLogger.Info("Found OperandConfig instance: " + cscList.Items[0].Name)
	return &cscList.Items[0], nil
}

func (r *ReconcileOperandRequest) listRegistry(namespace string) (*operatorv1alpha1.OperandRegistry, error) {
	reqLogger := log.WithValues("Request.Namespace", namespace)
	// Fetch the OperandRegistry instance
	mocList := &operatorv1alpha1.OperandRegistryList{}
	if err := r.client.List(context.TODO(), mocList, &client.ListOptions{Namespace: namespace}); err != nil {
		return nil, err
	}

	if len(mocList.Items) == 0 {
		return nil, nil
	}

	if len(mocList.Items) > 1 {
		reqLogger.Error(fmt.Errorf("multiple OperandRegistry in one namespace"),
			"There are multiple OperandRegistry custom resource in "+
				namespace+
				". Choose the first one "+
				mocList.Items[0].Name+
				". You need to leave one and delete the others")
	}
	reqLogger.Info("Found OperandRegistry instance: " + mocList.Items[0].Name)
	return &mocList.Items[0], nil
}<|MERGE_RESOLUTION|>--- conflicted
+++ resolved
@@ -215,17 +215,8 @@
 		return reconcile.Result{}, nil
 	}
 
-<<<<<<< HEAD
 	// Fetch OperandConfig instance
 	serviceConfigs, err := r.fetchConfigs(csc, setInstance)
-=======
-	if err = r.reconcileOperator(opts, operandRequestInstance, moc); err != nil {
-		return reconcile.Result{}, err
-	}
-
-	// Fetch OperandConfig instance
-	serviceConfigs, err := r.fetchConfigs(request, operandRequestInstance)
->>>>>>> 99c25bb0
 	if serviceConfigs == nil {
 		if err != nil {
 			return reconcile.Result{}, err
