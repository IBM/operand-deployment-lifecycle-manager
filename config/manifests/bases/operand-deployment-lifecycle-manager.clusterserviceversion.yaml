apiVersion: operators.coreos.com/v1alpha1
kind: ClusterServiceVersion
metadata:
  annotations:
    alm-examples: '[]'
    capabilities: Seamless Upgrades
    categories: Developer Tools, Monitoring, Logging & Tracing, Security
    certified: "false"
    containerImage: icr.io/cpopen/odlm:latest
    createdAt: "2020-11-12T17:05:48Z"
    description: The Operand Deployment Lifecycle Manager provides a Kubernetes CRD-based
      API to manage the lifecycle of operands.
    nss.operator.ibm.com/managed-operators: ibm-odlm
<<<<<<< HEAD
    olm.skipRange: '>=1.2.0 <4.1.0'
    operators.openshift.io/infrastructure-features: '["disconnected"]'
=======
    olm.skipRange: '>=1.2.0 <4.2.0'
>>>>>>> 93d54b09
    operators.operatorframework.io/builder: operator-sdk-v1.2.0
    operators.operatorframework.io/project_layout: go.kubebuilder.io/v2
    repository: https://github.com/IBM/operand-deployment-lifecycle-manager
    support: IBM
  labels:
    operatorframework.io/arch.amd64: supported
    operatorframework.io/arch.ppc64le: supported
    operatorframework.io/arch.s390x: supported
    operatorframework.io/os.linux: supported
  name: operand-deployment-lifecycle-manager.v0.0.0
  namespace: placeholder
spec:
  apiservicedefinitions: {}
  customresourcedefinitions:
    owned:
    - description: OperandBindInfo is the Schema for the operandbindinfoes API. Documentation For additional details regarding install parameters check https://ibm.biz/icpfs39install. License By installing this product you accept the license terms https://ibm.biz/icpfs39license
      displayName: OperandBindInfo
      kind: OperandBindInfo
      name: operandbindinfos.operator.ibm.com
      statusDescriptors:
      - description: Phase describes the overall phase of OperandBindInfo.
        displayName: Phase
        path: phase
        x-descriptors:
        - urn:alm:descriptor:io.kubernetes.phase
      version: v1alpha1
    - description: OperandConfig is the Schema for the operandconfigs API. Documentation For additional details regarding install parameters check https://ibm.biz/icpfs39install. License By installing this product you accept the license terms https://ibm.biz/icpfs39license
      displayName: OperandConfig
      kind: OperandConfig
      name: operandconfigs.operator.ibm.com
      specDescriptors:
      - description: Services is a list of configuration of service.
        displayName: Operand Services Config List
        path: services
      statusDescriptors:
      - description: Phase describes the overall phase of operands in the OperandConfig.
        displayName: Phase
        path: phase
        x-descriptors:
        - urn:alm:descriptor:io.kubernetes.phase
      version: v1alpha1
    - description: OperandRegistry is the Schema for the operandregistries API. Documentation For additional details regarding install parameters check https://ibm.biz/icpfs39install. License By installing this product you accept the license terms https://ibm.biz/icpfs39license
      displayName: OperandRegistry
      kind: OperandRegistry
      name: operandregistries.operator.ibm.com
      specDescriptors:
      - description: Operators is a list of operator OLM definition.
        displayName: Operators Registry List
        path: operators
      statusDescriptors:
      - description: Conditions represents the current state of the Request Service.
        displayName: Conditions
        path: conditions
        x-descriptors:
        - urn:alm:descriptor:io.kubernetes.conditions
      - description: Phase describes the overall phase of operators in the OperandRegistry.
        displayName: Phase
        path: phase
        x-descriptors:
        - urn:alm:descriptor:io.kubernetes.phase
      version: v1alpha1
    - description: OperandRequest is the Schema for the operandrequests API. Documentation For additional details regarding install parameters check https://ibm.biz/icpfs39install. License By installing this product you accept the license terms https://ibm.biz/icpfs39license
      displayName: OperandRequest
      kind: OperandRequest
      name: operandrequests.operator.ibm.com
      specDescriptors:
      - description: Requests defines a list of operands installation.
        displayName: Operators Request List
        path: requests
      statusDescriptors:
      - description: Conditions represents the current state of the Request Service.
        displayName: Conditions
        path: conditions
        x-descriptors:
        - urn:alm:descriptor:io.kubernetes.conditions
      - description: Phase is the cluster running phase.
        displayName: Phase
        path: phase
        x-descriptors:
        - urn:alm:descriptor:io.kubernetes.phase
      version: v1alpha1
  description: |-
    # Introduction

    The operand is the instance managed by the operator. ODLM is used to manage the lifecycle of for a group of operands, compared with operator lifecycle manager, ODLM focus on the management of operands but not operators.

    # Details

    ### What are operands?

    Operator is a method of packaging, deploying and managing a Kubernetes application.
    Operands are the services and applications that Operator manage.

    For example, cert-manager operator deploys a cert-manager deployment, then the cert-manager-operator is an operator and the cert-manager deployment is an operand.

    The ODLM will have four CRDs:

    | Resource                 | Short Name | Description                                                                                |
    |--------------------------|------------|--------------------------------------------------------------------------------------------|
    | OperandRequest | opreq | It defines which operator/operand want to be installed in the cluster |
    | OperandRegistry | opreg | It defines the OLM information, like channel and catalog source, for each operator |
    | OperandConfig | opcon | It defines the parameters that should be used to install the operator's operand |
    | OperandBindInfo | opbi | It identifies secrets and/or configmaps that should be shared with requests |

    ### Goal

    1. A single entry point to manage a group of operands
    1. User can select a set of operands to install
    1. The install can be invoked through either OCP UI or CLI

    ## Prerequisites
    - [operator-sdk] version v1.3.0.
    - [go] version 1.15.7+
    - [oc] version v3.11+ or [kubectl] v1.11.3+
    - Access to an Openshift v4.3+ cluster

    ### Resources Required

    #### Minimum scheduling capacity

    | Software                   | Memory (MB) | CPU (cores) |
    | -------------------------- | ----------- | ----------- |
    | Operand Deployment Lifecycle Manager | 200          | 0.2        |
    | **Total**                  | 200         | 0.2         |

    ## Installing

    ### Create Operator NS, Group, Subscription

    ```yaml
    apiVersion: v1
    kind: Namespace
    metadata:
      name: odlm

    ---
    apiVersion: operators.coreos.com/v1alpha2
    kind: OperatorGroup
    metadata:
      name: operatorgroup
      namespace: odlm
    spec:
      targetNamespaces:
      - odlm

    ---
    apiVersion: v1
    data:
      namespaces: odlm
    kind: ConfigMap
    metadata:
      name: namespace-scope
      namespace: odlm

    ---
    apiVersion: operators.coreos.com/v1alpha1
    kind: Subscription
    metadata:
      name: operand-deployment-lifecycle-manager
      namespace: odlm
    spec:
      channel: v3.20
      name: ibm-odlm
      source: opencloud-operators
      sourceNamespace: olm
      config:
        env:
        - name: INSTALL_SCOPE
          value: namespaced
    END
    ```

    ## Configuration

    OperandRegistry defines the OLM information used for installation, like package name and catalog source, for each operator.

    Following is an example of the OperandRegistry CR:

    **NOTE:** The "spec.operators[*].name" parameter must be unique for each entry.

    ```yaml
    apiVersion: operator.ibm.com/v1alpha1
    kind: OperandRegistry
    metadata:
      name: example-service [1]
      namespace: example-service-ns [2]
    spec:
      operators:
      - name: jenkins [3]
        namespace: default [4]
        channel: alpha [5]
        packageName: jenkins-operator [6]
        scope: public [7]
        sourceName: community-operators [8]
        sourceNamespace: openshift-marketplace [9]
        installMode: cluster [10]
        installPlanApproval: Manual [11]
    ```

    The OperandRegistry Custom Resource (CR) lists OLM Operator information for operands that may be requested for installation and/or access by an application that runs in a namespace. The registry CR specifies:

    1. `name` of the OperandRegistry
    2. `namespace` of the OperandRegistry
    3. `name` is the name of the operator, which should be the same as the services name in the OperandConfig and OperandRequest.
    4. `namespace` defines the namespace where the operator and its CR will be deployed. (1) When InstallMode is `cluster`, the operator will be deployed into the `openshift-operators` namespace and the operator CRs will be deployed into the namespace this parameter defines. (2) When InstallMode is empty or set to `namespace`, it is the namespace where both operator and operator CR will be deployed.
    5. `channel` is the name of OLM channel that is subscribed for the operator.
    6. `packageName` is the name of the package in CatalogSource that is subscribed for the operator.
    7. (optional) `scope` is an indicator, either public or private, that dictates whether deployment can be requested from other namespaces (public) or only from the namespace of this OperandRegistry (private). The default value is private.
    8. `sourceName` is the name of the CatalogSource.
    9. `sourceNamespace` is the namespace of the CatalogSource.
    10. (optional) `installMode` is the install mode of the operator, can be either `namespace` (OLM one namespace) or `cluster` (OLM all namespaces). The default value is `namespace`. Operator is deployed in `openshift-operators` namespace when InstallMode is set to `cluster`.
    11. (optional) `installPlanApproval` is the approval mode for emitted installplan. The default value is `Automatic`.

    ### OperandConfig Spec

    OperandConfig defines the individual operand configuration. The OperandConfig Custom Resource (CR) defines the parameters for each operator that is listed in the OperandRegistry that should be used to install the operator instance by specifying an installation CR.

    ```yaml
    apiVersion: operator.ibm.com/v1alpha1
    Kind: OperandConfigs
    metadata:
      name: example-service [1]
      namespace: example-service-ns [2]
    spec:
      services:
      - name: jenkins [3]
        spec: [4]
          jenkins:
            port: 8081
    ```

    OperandConfig defines the individual operand deployment config:

    1. `name` of the OperandConfig
    2. `namespace` of the OperandConfig
    3. `name` is the name of the operator, which should be the same as the services name in the OperandRegistry and OperandRequest.
    4. `spec` defines a map. Its key is the kind name of the custom resource. Its value is merged to the spec field of custom resource. For more details, you can check the following topic **How does ODLM create the individual operator CR?**

    #### How does Operator create the individual operator CR

    Jenkins Operator has one CRD: Jenkins:

    The OperandConfig CR has

    ```yaml
    - name: jenkins
      spec:
        jenkins:
          service:
            port: 8081
    ```

    The Jenkins Operator CSV has

    ```yaml
    apiVersion: operators.coreos.com/v1alpha1
    kind: ClusterServiceVersion
    metadata:
      annotations:
      alm-examples: |-
        [
        {
          "apiVersion":"jenkins.io/v1alpha2",
          "kind":"Jenkins",
          "metadata": {
            "name":"example"
          },
          "spec":{
            ...
            "service":{"port":8080,"type":"ClusterIP"},
            ...
          }
        }
      ]
    ```

    The ODLM will deep merge the OperandConfig CR spec and Jenkins Operator CSV alm-examples to create the Jenkins CR.

    ```yaml
    apiVersion: jenkins.io/v1alpha2
    kind: Jenkins
    metadata:
      name: example
    spec:
      ...
      service:
        port: 8081
        type: ClusterIP
      ...
    ```

    For day2 operations, the ODLM will patch the OperandConfigs CR spec to the existing Jenkins CR.

    ### OperandRequest Spec

    OperandRequest defines which operator/operand you want to install in the cluster.

    **NOTE:** OperandRequest custom resource is used to trigger a deployment for Operators and Operands.

    #### OperandRequest sample to create custom resource via OperandConfig

    ```yaml
    apiVersion: operator.ibm.com/v1alpha1
    kind: OperandRequest
    metadata:
      name: example-service [1]
      namespace: example-service-ns [2]
    spec:
      requests:
      - registry: example-service [3]
        registryNamespace: example-service-ns [4]
        operands: [5]
        - name: jenkins [6]
          bindings: [7]
            public:
              secret: jenkins-operator-credential [8]
              configmap: jenkins-operator-base-configuration [9]
    ```

    1. `name` of the OperandRequest
    2. `namespace` of the OperandRequest
    3. `registry` identifies the name of the OperandRegistry CR from which this operand deployment is being requested.
    4. (optional) `registryNamespace` identifies the namespace in which the OperandRegistry CR is defined. **Note:** If the `registryNamespace` is not specified then it is assumed that the OperandRegistry CR is in the current (OperandRequest's) namespace.
    5. `operands` in the CR is a list of operands.
    6. `name` of operands in the CR must match a name specification in an OperandRegistry's CR.
    7. (optional) The `bindings` of the operands is a map to get and rename the secret and/or configmap from the provider and create them in the requester's namespace. If the requester wants to rename the secret and/or configmap, they need to know the key of the binding in the OperandBindInfo. If the key of the bindings map is prefixed with public, it means the secret and/or configmap can be shared with the requester in the other namespace. If the key of the bindings map is prefixed with private, it means the secret and/or configmap can only be shared within its own namespace.
    8. (optional) `secret` names a secret that should be created in the requester's namespace with formatted data that can be used to interact with the service.
    9. (optional) `configmap` names a configmap that should be created in the requester's namespace with formatted data that can be used to interact with the service.

    #### OperandRequest sample to create custom resource via OperandRequest

    ```yaml
    apiVersion: operator.ibm.com/v1alpha1
    kind: OperandRequest
    metadata:
      name: example-service
      namespace: example-service-ns
    spec:
      requests:
      - registry: example-service
        registryNamespace: example-service-ns
        operands:
        - name: jenkins
          kind: Jenkins [1]
          apiVersion: "jenkins.io/v1alpha2" [2]
          instanceName: "example" [3]
          spec: [4]
            service:
              port: 8081
    ```

    1. `kind` of the target custom resource. If it is set in the operand item, ODLM will create CR according to OperandRequest only and get rid of the alm-example and OperandConfig.
    2. `apiVersion` of the target custom resource.
    3. `instanceName` is the name of the custom resource. If `instanceName` is not set, the name of the custom resource will be created with the name of the OperandRequest as a prefix.
    4. `spec` is the spec field of the target CR.

    ### OperandBindInfo Spec

    The ODLM will use the OperandBindInfo to copy the generated secret and/or configmap to a requester's namespace when a service is requested with the OperandRequest CR. An example specification for an OperandBindInfo CR is shown below.

    ```yaml
    apiVersion: operator.ibm.com/v1alpha1
    kind: OperandBindInfo
    metadata:
      name: publicjenkinsbinding [1]
      namespace: example-service-ns [2]
    spec:
      operand: jenkins [3]
      registry: example-service [4]
      description: "Binding information that should be accessible to jenkins adopters" [5]
      bindings: [6]
        public:
          secret: jenkins-operator-credentials-example [7]
          configmap: jenkins-operator-base-configuration-example [8]
    ```

    Fields in this CR are described below.

    1. `name` of the OperandBindInfo
    2. `namespace` of the OperandBindInfo
    3. The `operand` should be the the individual operator name.
    4. The `registry` section must match the name in the OperandRegistry CR in the current namespace.
    5. `description` is used to add a detailed description of a service.
    6. The `bindings` section is used to specify information about the access/configuration data that is to be shared. If the key of the bindings map is prefixed with public, it means the secret and/or configmap can be shared with the requester in the other namespace. If the key of the bindings map is prefixed with private, it means the secret and/or configmap can only be shared within its own namespace. If the key of the bindings map is prefixed with protected, it means the secret and/or configmap can only be shared if it is explicitly declared in the OperandRequest.
    7. The `secret` field names an existing secret, if any, that has been created and holds information that is to be shared with the requester.
    8. The `configmap` field identifies a configmap object, if any, that should be shared with the requester

    ODLM will use the OperandBindInfo CR to pass information to an adopter when they create a OperandRequest to access the service, assuming that both have compatible scopes. ODLM will copy the information from the shared service's "OperandBindInfo.bindinfo[].secret" and/or "OperandBindInfo.bindinfo[].configmap" to the requester namespace.

    **NOTE:** If in the OperandRequest, there is no secret and/or configmap name specified in the bindings or no bindings field in the element of operands, ODLM will copy the secret and/or configmap to the requester's namespace and rename them to the name of the OperandBindInfo + secret/configmap name.

    ### E2E Use Case

    1. User installs ODLM from OLM

        The ODLM will automatically generate two default CRD CRs, since OperandRegistry and OperandConfigs CRs don't define the state, so it should be fine.

    2. **Optional:** Users can update the OperandConfigs CR with their own parameter values

        Users can skip this step if the default configurations match the requirement.

    3. User creates the OperandRequest CR from OLM

        This tells ODLM that users want to install some of the individual operator/operand.

    4. The rest works will be done by OLM and ODLM

        Finally, users will get what they want.

    ### Operator/Operand Upgrade

    - For operator/operand upgrade, you only need to publish your operator OLM to your operator channel, and OLM will handle the upgrade automatically.
    - If there are major version, then you may want to update `channel` in `OperandRegistry` to trigger upgrade.

    ### Limitations

    ODLM depends on NamespaceScope Operator

    ### SecurityContextConstraints Requirements

    The Operand Deployment Lifecycle Manager supports running under the OpenShift Container Platform default restricted security context constraints.
  displayName: Operand Deployment Lifecycle Manager
  icon:
  - base64data: iVBORw0KGgoAAAANSUhEUgAAAK8AAACvCAMAAAC8TH5HAAAABGdBTUEAALGPC/xhBQAAAAFzUkdCAK7OHOkAAAB1UExURQAAAJGS77CC4pCS75yM64uV8pSQ7puA85OV87OB4auF5Hyd+H2c936b9n6b94Ca9n+b9n+b9n+b9qOJ56SI55yM6qSI536b96aH5q2D45mN64OZ9ZWQ7oyU8XWg+6uG5oqg/p6L6m+k/ZuY+3mr/6qQ9LqM80D8C0oAAAAbdFJOUwA67R4KKxMBBP6ak6vZgVtJxG5ot+hQ7YDVkwC2C58AAAuSSURBVHja7ZyJerK8EoCDCSTKjoiIS13of/+XeGYm4NLKrvj1OYxt7aa8TiazJZGxSSaZZJJJJvmcSCn/Eq7Cz79DLJk0rb+kXdM9nz0m/4p2mZufz3lAZvEn1HsGye2J9128h7/Gezj8Nd7D3+I9/xu8SjWHrS76bfN8A+NsYxjowCvbPN+QSGB6kWi6QHteyQLPfx+wYsH2eHSthgu05lXMy/PceRcwxtnjdnts4mjLq5hBceVdcVsya71FMeov0JIXMuQwR+DoXX5EMgf0uz2GrDYbb8mrmE+4Z/NdvDCApN+jX3uFdrySqfW70wzFbFLwWtVNkXa8ONlIvfx9Dk0xSyvYq0NpxasYJ9o8emcUVCw6EjGvuUpLXgfVm9cP1fAZp1yyCKeGBf8pB96g9jUZ57c6s1vIIAUfjXqY9eFg1yiuKJnOECzeW+TJm0+rxRGGWfcP7/dld8bZwqcp/dJqIs9hrJIJ/JD2abV5j1StfJn1/pofo/Kx0ae1KfAO7/Vld7anfVpf28M5kKPDc9kYLRW4RDhIwYV/PozVUAF39Qre3BmrvsM04nisjHHyJlUjZEOefuBj8UIA81zHfGJ84BYeHAP9LKseP1r5LNnvOlHeXJgqRZbUPzT97PHvBVb48VCX09W54du2u3ZJwjD0It/gqmCue/yoolm4b7tQjmohh7cGAWzHC8x/qOFOZmBG4bbERDkQrVYyiGP7iPwPLGrgsAofYbePonEJ2CHxAuvjxEjLvfUj7J1BaP0irY3i888SA63l3alWgwKjbXueZztOSBoucOE33huIZdsWHChXRds72O069PyHhSEBDiOynbAEBiGreCGJKoa5zT8GVBzt4QNgXc+wbq4YvW+hSMkDYNa4EYihWqlYtmouSsYTo4XvgWezHKDcI+7xuPbMMp7JH0GEfhZGRMDIG5FRtLG1IGCNvTp/d9nFZhMx/DXYH/cgSBv6SscM+Tyf0P450Lw+iCmbOGAMonOeO/XlMyTjgAsfmWAN9Y53RFy0hDAovXBDSBFBVAIHDdUJ2lre3J6AVG9Hcln5NQyKCUcrd390g5/BtjpNR2KNGwTVpRDSmk6et6jwCv0ScVhpxopxl3DBIjzVjrYk5gVuEPAaw7UP+aFV+0ex5Aq8y/hTYhiE/UXjhibrlBUisUm8hmHwqujuH3IqQLA/0dT+Af8Q34hT8du3QXlR4nrdkxhJ0554nwAXhpvj+hLUo2u/zWoJM1aXy70ZP8e97APWJ+WGbN1AXNP8tedAasM96PLu4Ik2jhpHZLkqgdGM5TNjuKzNnhkiUmneH8CSCe9wpXV429HDlCu7GcV9JwemWoEbWr3rGZx2iMs5F4+T3S1p89DoYGvkUeLCKC67m+uBsVwVuGpI+QVohGtZ6rHrU+Cu/UaP/ps4KY3iWhlipwNwd4Arh1WLCIy4lpA/2yiF4XZ9ehgMuaRgt7r6FMWiC9DuL64YWtyCrQKuEOLe1iJsG+eO2W8eo+POdrvVtdULrgG0Dbg76xW1uCDcm5GCguzDAeNlz0qPqgfzGunJeAl4aOug6KYQ7l2WhI7DZEMqZ7L5a1uBZWTQF3/QVHvmUosOBX0ZVkbfkgNtDYCbDcDVsIKbQYCJBCY/gak7FHQh+bqiX7LwsnuYfr1gqUTCUsPWgsWdF1H2I1/ZoYBMSLs3o3/blyke+FRiEPE9c1Huq9dpV60GWQNmvybSIrCnee0SGIlDJzJfVzwrttTq7bfkUNCSzV71a19pScNOGHrmi9pWV/Uue6lXYpEcBFfgslSOPG0MBTASc/YK3455PEqvyYY5r0G4AeH6gWHqSCyVxQ2s9ksJw9B/ATBYVUy8fdRL6ZhhlPo1HpIyHelM38OmCuA6oWvzwTah69DTbiW6qxdMCdPdAIGLbrC8lyIimxHRgrhQcA+cdoqluxXc0u7qhcTGNBAYeKkB9CTASfJjVuTo7mvoRsO676Ci+LRanVbd91YgLggp2GI1/kpRq7MAXnuDjBhC8Qpkl3UepwIXgblseDQq2XBcUK8bru0hGgbni7ynzrMNs1xOuJDmNQMAsfAI2B0CjOaAvKuuK2aES8C8XU8Sn98H9SKw12/SwfwVzNyArOLOL1lxEpO37/lKFujlpW3UfTSZwpxaQCkXb+JVd3OAAg1xrQ4vFGzC0MDrbuvLSGtRiSVYuonjeNU5MxMWAVudZzct1azdLmUXzGZLV7BCySxG6Zrq4MsFXqv79A7WiLu1OwwLFgElr7VA3LQjLtZnCCx7+KNo7a4BuG3lhRmKWXQ0LME40Gbxsqt6BQH3arExZ+viCl67Ib1rGHFLQPIQL7JFnHTjRfUCb68whR1mXM3dttpjcWvIAS6uNCRxlmVxxypeCVJw3wjl0/LzmrfaVG4kBgFT6ge57wJ4M7OTfmlNS4j+McpB4G2rTfBGkhAwp2UcWfB2cw/FFogBKQvxrhtTLMnMZYJiFG4eeLM0zVLRg3dIzmJvAbfRgiXjS81rXfeBLIE3TTuVQneZeH8Fb4HXFQ0rcGKJcsNFXsRdduYdViSQBQNy0LCilaSIu+R3TeqP8KKLQAXXzjgw3hR5l3erFvoldOOVr9Cv5eK6v1tzXch0UZfLNGEPvGQi3fU7tMi1m45PgCtb4Nin974Lftmd9yUtJZ94q/NgUG9KvA9rWOjgwKATMTqv3mpcbcDgQxaLRbpYyp+89/5tLMF98GTAVZsP4LfpAuXRYnALBwof+0AxejR0EVVpO4ARbvpz96D1GV7FvNoJB4lNDLiQOKofIQSTicQcnzeq5ZUsxTpi8ctQJeVrJmNj8wbEWxHhYNxjXff8UiT1vww1Oq9R59Dgz1gGb5Kff5a62jA/4tD222Ml75J4zd+8uglmfcQB76s2nktsM2w2z8p2yamWG90eTNrd9ly/ALnAtlP8LO5a1FdSo9sv7h3cVvGqGHkXT9Sr+3ZcjO4faNNYUMErkHf2tIeuqBNhjc0bHXEDoVHBa20qeRm1liw1Mq9H29z68Ard+hs7f0BzWD/3S8g7q+TV3RohR8VVLqq34pgR2G8NL9O8alx3Rrvy7Cr3q2LkXTyPClrBY55JgPqCthFGVbxsgbxxRd2jxKCGTS/zpelW0beD8pB4NxVhVw7t2HSvj0m9lfUx5A/zzWw2q0yPHzYHjWEOuDXvWLnhAtL1Gah3XrWsImkL/WjAkoX7au+r00bQ7my+qFr4ekETpFvyUGsOKOAgZrNNZaE2InCx9XF/qVmFQwNGBVevs42n31K9+5oqFxw0GURc22UayXjBenHrY1Z7UJ/FpOCkRsFjWe+SNsLuef2xCm0QMfvwe60pxnGf5v7iNTR/xWZWb8GjWcOFgBtK3FLBM+uTCpatd5aigue1Pngs4yVcp8VphmT+YYuQGIhxm/Fu37w+j0mPBk4+BIy4ett8q52lGJTneJsbHwHGwx/FQYp2Q6wtogCWH8DNLtdt0S1Pi6RICx8JG1nFCluOV9yWLgrrjAI4HfVQNtYu5emw9ri0EyZGWpCNORYxvVuAGZeHgLIuEVZB5UnAqGLryfsLvDx31Gfa6czSSW+D7XRFVZgEyizlRfEm3yJFSaiM+HQ5Ee5ll3SNVgCczkvi+SJ5c+PMMtIV0BLu6RL32P8Lry8pcVHJcZoYlniDcCNJ49Xp+/uk5QK20PP0kLWYP8qsg2zuvl/VyAlQS1bQ7SnjfQ814O7WeF4jX/P/5l//fT2V77svePeNd/gFNam/FN/eZPd9io0B/ojOwMWVsA8/wO1RZvc/nOgTbqfi7okAfDbUe+KDjcVsPq9X81eJPK/g/So476kfWUG1S6vjmcIqYpGkGwT7r4t8FfffdIP7ajmdNlnC2Qto2fWNtixjudRr4a+VLF0uTa4vJF8XKuXbg/Hr33TjffKn3gp/kkkmmWSSSSaZZJJJJplkkkkmmWSS/yf5H6HANgUotAMHAAAAAElFTkSuQmCC
    mediatype: image/png
  install:
    spec:
      deployments: null
    strategy: ""
  installModes:
  - supported: true
    type: OwnNamespace
  - supported: true
    type: SingleNamespace
  - supported: true
    type: MultiNamespace
  - supported: true
    type: AllNamespaces
  keywords:
  - IBM
  - Cloud
  labels:
    name: operand-deployment-lifecycle-manager
  links:
  - name: IBM Operand Deployment Lifecycle Manager Project
    url: https://github.com/IBM/operand-deployment-lifecycle-manager
  maintainers:
  - email: support@ibm.com
    name: IBM Support
  maturity: stable
  minKubeVersion: 1.19.0
  provider:
    name: IBM
  relatedImages:
  - image: icr.io/cpopen/odlm
    name: ODLM_IMAGE
  version: 0.0.0<|MERGE_RESOLUTION|>--- conflicted
+++ resolved
@@ -11,14 +11,10 @@
     description: The Operand Deployment Lifecycle Manager provides a Kubernetes CRD-based
       API to manage the lifecycle of operands.
     nss.operator.ibm.com/managed-operators: ibm-odlm
-<<<<<<< HEAD
-    olm.skipRange: '>=1.2.0 <4.1.0'
-    operators.openshift.io/infrastructure-features: '["disconnected"]'
-=======
     olm.skipRange: '>=1.2.0 <4.2.0'
->>>>>>> 93d54b09
     operators.operatorframework.io/builder: operator-sdk-v1.2.0
     operators.operatorframework.io/project_layout: go.kubebuilder.io/v2
+    operators.openshift.io/infrastructure-features: '["disconnected"]'
     repository: https://github.com/IBM/operand-deployment-lifecycle-manager
     support: IBM
   labels:
